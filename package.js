/* eslint-disable strict, no-shadow, no-unused-vars, no-console */

'use strict';

/** Build file to package the app for release */

require('babel-polyfill');
const os = require('os');
const webpack = require('webpack');
const electronCfg = require('./webpack.config.electron');
const cfg = require('./webpack.config.production');
const packager = require('electron-packager');
const del = require('del');
const exec = require('child_process').exec;
const pkg = require('./package.json');

/**
 * First two values are node path and current script path
 * https://nodejs.org/docs/latest/api/process.html#process_process_argv
 */
const argv = require('minimist')(process.argv.slice(2));

/**
 * Do not package node modules from 'devDependencies'
 * and 'dependencies' that are set as external
 */
const toNodePath = name => `/node_modules/${name}($|/)`;
const devDeps = Object
  .keys(pkg.devDependencies)
  .map(toNodePath);

const depsExternal = Object
  .keys(pkg.dependencies)
  .filter(name => !electronCfg.externals.includes(name))
  .map(toNodePath);


const appName = argv.name || argv.n || pkg.productName;
const shouldUseAsar = argv.asar || argv.a || false;
const shouldBuildAll = argv.all || false;


const DEFAULT_OPTS = {
  dir: './static',
  name: appName,
  asar: shouldUseAsar,
  ignore: [
    '^/test($|/)',
    '^/release($|/)',
    '^/main.development.js'
  ]
  .concat(devDeps)
  .concat(depsExternal)
};

<<<<<<< HEAD
const icon = argv.icon || argv.i || 'build/icon';

if (icon) {
  DEFAULT_OPTS.icon = icon;
}
=======
const icon = argv.icon || argv.i || 'app/app';
if (icon) DEFAULT_OPTS.icon = icon;
>>>>>>> 83525d25

const version = argv.version || argv.v;
if (version) {
  DEFAULT_OPTS.version = version;
  startPack();
} else {
  // use the same version as the currently-installed electron-prebuilt
  exec('npm list electron --dev', (err, stdout) => {
    if (err) {
      DEFAULT_OPTS.version = '1.2.0';
    } else {
      DEFAULT_OPTS.version = stdout.split('electron@')[1].replace(/\s/g, '');
    }

    startPack();
  });
}


/**
 * @desc Execute the webpack build process on given config object
 * @param {Object} cfg
 * @return {Promise}
 */
function build(cfg) {
  return new Promise((resolve, reject) => {
    webpack(cfg, (err, stats) => {
      if (err) return reject(err);
      resolve(stats);
    });
  });
}


/** @desc Build, clear previous releases and pack new versions */
async function startPack() {
  console.log('start pack...');

  try {
    /**
     * - Build the 'Main process' and 'Renderer Process' files.
     * - Clear the ./release directory
     */
    await build(electronCfg);
    await build(cfg);
    const paths = await del('release');

    // Start the packing process
    if (shouldBuildAll) {
      // build for all platforms
      const archs = ['ia32', 'x64'];
      const platforms = ['linux', 'win32', 'darwin'];

      platforms.forEach(plat => {
        archs.forEach(arch => {
          pack(plat, arch, log(plat, arch));
        });
      });
    } else {
      // build for current platform only
      pack(os.platform(), os.arch(), log(os.platform(), os.arch()));
    }
  } catch (error) {
    console.error(error);
  }
}


/**
 * @desc
 * @param {String} plat
 * @param {String} arch
 * @param {Function} cb
 */
function pack(plat, arch, cb) {
  // there is no darwin ia32 electron
  if (plat === 'darwin' && arch === 'ia32') return;

  const iconObj = {
    icon: DEFAULT_OPTS.icon + (() => {
      let extension = '.png';
      if (plat === 'darwin') extension = '.icns';
      if (plat === 'win32') extension = '.ico';

      return extension;
    })()
  };

  const opts = Object.assign({}, DEFAULT_OPTS, iconObj, {
    platform: plat,
    arch,
    prune: true,
    'app-version': pkg.version || DEFAULT_OPTS.version,
    out: `release/${plat}-${arch}`
  });

  packager(opts, cb);
}


/**
 * @desc Log out success / error of building for given platform and architecture
 * @param {String} plat
 * @param {String} arch
 * @return {Function}
 */
function log(plat, arch) {
  return (err, filepath) => {
    if (err) return console.error(err);
    console.log(`${plat}-${arch} finished!`);
  };
}<|MERGE_RESOLUTION|>--- conflicted
+++ resolved
@@ -53,16 +53,8 @@
   .concat(depsExternal)
 };
 
-<<<<<<< HEAD
 const icon = argv.icon || argv.i || 'build/icon';
-
-if (icon) {
-  DEFAULT_OPTS.icon = icon;
-}
-=======
-const icon = argv.icon || argv.i || 'app/app';
 if (icon) DEFAULT_OPTS.icon = icon;
->>>>>>> 83525d25
 
 const version = argv.version || argv.v;
 if (version) {
